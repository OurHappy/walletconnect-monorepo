name: pull request checks

on:
  pull_request:
    branches:
      - v2.0

jobs:
  build:
    runs-on: ubuntu-latest
    timeout-minutes: 10
    if: github.event.action == 'opened' || github.event.action == 'synchronize'
    steps:
      - name: checkout
        uses: actions/checkout@v3
      - name: setup-node
        uses: actions/setup-node@v3
        with:
          node-version: 16.x
          cache: "npm"
          cache-dependency-path: "**/package-lock.json"
      - name: install
        run: npm ci
      - name: bootstrap
        run: npm run bootstrap
      - name: build
        run: npm run build
<<<<<<< HEAD
      # - uses: actions/upload-artifact@v3
      #   with:
      #     name: build-artifact
      #     path: ./
=======
      - uses: actions/upload-artifact@v3
        with:
          name: build-artifact
          path: |
            packages/core/dist
            packages/sign-client/dist
            packages/types/dist
            packages/utils/dist
            providers/ethereum-provider/dist
            providers/signer-connection/dist
>>>>>>> c53a481f

  lint:
    runs-on: ubuntu-latest
    steps:
<<<<<<< HEAD
      # - uses: actions/download-artifact@v3
      #   with:
      #     name: build-artifact
      - run: npm run lint
=======
      - name: checkout
        uses: actions/checkout@v3
      - name: setup-node
        uses: actions/setup-node@v3
        with:
          node-version: 16.x
          cache: "npm"
          cache-dependency-path: "**/package-lock.json"
      - name: install
        run: npm ci
      - name: bootstrap
        run: npm run bootstrap
      - name: eslint
        run: npm run lint
>>>>>>> c53a481f

  test:
    needs: build
    runs-on: ubuntu-latest
    strategy:
      matrix:
        test-prefix:
          - packages/sign-client
          - packages/core
          - packages/utils
          - providers/ethereum-provider
    env:
      TEST_RELAY_URL: ${{ secrets.TEST_RELAY_URL }}
      TEST_PROJECT_ID: ${{ secrets.TEST_PROJECT_ID }}
    steps:
<<<<<<< HEAD
      # - uses: actions/download-artifact@v3
      #   with:
      #     name: build-artifact
=======
      - name: checkout
        uses: actions/checkout@v3
      - name: setup-node
        uses: actions/setup-node@v3
        with:
          node-version: 16.x
          cache: "npm"
          cache-dependency-path: "**/package-lock.json"
      - name: install
        run: npm ci
      - name: bootstrap
        run: npm run bootstrap
      - uses: actions/download-artifact@v3
        with:
          name: build-artifact
>>>>>>> c53a481f
      - run: npm run test --prefix=${{ matrix.test-prefix }}<|MERGE_RESOLUTION|>--- conflicted
+++ resolved
@@ -25,12 +25,6 @@
         run: npm run bootstrap
       - name: build
         run: npm run build
-<<<<<<< HEAD
-      # - uses: actions/upload-artifact@v3
-      #   with:
-      #     name: build-artifact
-      #     path: ./
-=======
       - uses: actions/upload-artifact@v3
         with:
           name: build-artifact
@@ -41,17 +35,10 @@
             packages/utils/dist
             providers/ethereum-provider/dist
             providers/signer-connection/dist
->>>>>>> c53a481f
 
   lint:
     runs-on: ubuntu-latest
     steps:
-<<<<<<< HEAD
-      # - uses: actions/download-artifact@v3
-      #   with:
-      #     name: build-artifact
-      - run: npm run lint
-=======
       - name: checkout
         uses: actions/checkout@v3
       - name: setup-node
@@ -66,7 +53,6 @@
         run: npm run bootstrap
       - name: eslint
         run: npm run lint
->>>>>>> c53a481f
 
   test:
     needs: build
@@ -82,11 +68,6 @@
       TEST_RELAY_URL: ${{ secrets.TEST_RELAY_URL }}
       TEST_PROJECT_ID: ${{ secrets.TEST_PROJECT_ID }}
     steps:
-<<<<<<< HEAD
-      # - uses: actions/download-artifact@v3
-      #   with:
-      #     name: build-artifact
-=======
       - name: checkout
         uses: actions/checkout@v3
       - name: setup-node
@@ -102,5 +83,4 @@
       - uses: actions/download-artifact@v3
         with:
           name: build-artifact
->>>>>>> c53a481f
       - run: npm run test --prefix=${{ matrix.test-prefix }}