--- conflicted
+++ resolved
@@ -35,22 +35,6 @@
     "url": "https://github.com/walletconnect/walletconnect-monorepo/issues"
   },
   "devDependencies": {
-<<<<<<< HEAD
-    "@babel/cli": "^7.1.2",
-    "@babel/core": "^7.1.2",
-    "@babel/node": "^7.0.0",
-    "@babel/polyfill": "^7.0.0",
-    "@babel/preset-env": "^7.1.0",
-    "@babel/preset-typescript": "^7.1.0",
-    "@babel/register": "^7.0.0",
-    "@types/chai": "^4.1.6",
-    "@types/mocha": "^5.2.6",
-    "@types/node": "12.12.14",
-    "@types/qr-image": "^3.2.1",
-    "chai": "^4.1.2",
-    "css-loader": "^3.2.0",
-    "isomorphic-fetch": "^2.2.1",
-=======
     "@babel/cli": "7.8.3",
     "@babel/core": "7.8.3",
     "@babel/node": "7.8.3",
@@ -60,11 +44,11 @@
     "@babel/register": "7.8.3",
     "@types/chai": "4.2.7",
     "@types/mocha": "5.2.7",
+    "@types/node": "12.12.14",
     "@types/qr-image": "3.2.1",
     "chai": "4.2.0",
     "css-loader": "3.4.2",
     "isomorphic-fetch": "2.2.1",
->>>>>>> 8f47983a
     "mocha": "5.2.0",
     "style-loader": "1.1.3",
     "svg-url-loader": "3.0.3",
@@ -74,15 +58,10 @@
     "webpack-cli": "3.3.10"
   },
   "dependencies": {
-<<<<<<< HEAD
-    "@walletconnect/mobile-registry": "^1.0.0-beta.45",
-    "@walletconnect/utils": "^1.0.0-beta.45",
-    "qr-image": "^3.2.0",
-    "qrcode-terminal": "^0.12.0"
-=======
+    "@walletconnect/mobile-registry": "1.0.0-beta.45",
+    "@walletconnect/utils": "1.0.0-beta.45",
     "qr-image": "3.2.0",
     "qrcode-terminal": "0.12.0"
->>>>>>> 8f47983a
   },
   "gitHead": "165f7993c2acc907c653c02847fb02721052c6e7"
 }