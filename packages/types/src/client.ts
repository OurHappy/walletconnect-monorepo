--- conflicted
+++ resolved
@@ -4,18 +4,10 @@
 import { IKeyValueStorage, KeyValueStorageOptions } from "keyvaluestorage";
 import { Logger } from "pino";
 import { ICrypto, IKeyChain } from "./crypto";
-import { IExpirer } from "./expirer";
 import { AppMetadata, Reason, SignalTypes } from "./misc";
 import { IPairing, PairingTypes } from "./pairing";
 import { IRelayer, RelayerTypes } from "./relayer";
 import { ISession, SessionTypes } from "./session";
-<<<<<<< HEAD
-
-=======
-import { IPairing, PairingTypes } from "./pairing";
-import { SignalTypes, AppMetadata, Reason } from "./misc";
-import { ICrypto, IKeyChain } from "./crypto";
->>>>>>> 566e91a3
 
 export interface ClientOptions {
   name?: string;
@@ -35,10 +27,7 @@
 
   public abstract readonly name: string;
   public abstract readonly context: string;
-<<<<<<< HEAD
-=======
   public abstract readonly storagePrefix: string;
->>>>>>> 566e91a3
   public abstract readonly controller: boolean;
   public abstract readonly metadata: AppMetadata | undefined;
   public abstract readonly relayUrl: string | undefined;
@@ -50,10 +39,6 @@
   public abstract heartbeat: IHeartBeat;
   public abstract crypto: ICrypto;
   public abstract relayer: IRelayer;
-<<<<<<< HEAD
-  public abstract expirer: IExpirer;
-=======
->>>>>>> 566e91a3
   public abstract keyValueStorage: IKeyValueStorage;
 
   constructor(opts?: ClientOptions) {
