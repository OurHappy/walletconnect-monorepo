--- conflicted
+++ resolved
@@ -63,12 +63,7 @@
     "@walletconnect/browser-utils": "^1.7.0",
     "@walletconnect/encoding": "^1.0.0",
     "@walletconnect/jsonrpc-utils": "^1.0.0",
-<<<<<<< HEAD
-    "@walletconnect/types": "^1.6.6",
-=======
     "@walletconnect/types": "^1.7.0",
-    "bn.js": "4.11.8",
->>>>>>> c6b26481
     "js-sha3": "0.8.0",
     "query-string": "6.13.5"
   },
