{
  "name": "@walletconnect/socket-transport",
<<<<<<< HEAD
  "version": "1.7.1-alpha.0",
=======
  "version": "1.7.1",
>>>>>>> 5abbf249
  "description": "Socket Transport for WalletConnect",
  "scripts": {
    "clean": "rm -rf dist",
    "build:pre": "run-s clean",
    "build:cjs": "npx tsc -p tsconfig.cjs.json",
    "build:esm": "npx tsc -p tsconfig.esm.json",
    "build:umd": "webpack",
    "build": "run-s build:pre build:cjs build:esm build:umd",
    "test": "env TS_NODE_PROJECT=\"tsconfig.cjs.json\" mocha -r ts-node/register ./test/**/*.spec.ts --exit"
  },
  "keywords": [
    "wallet",
    "walletconnect",
    "ethereum",
    "jsonrpc",
    "mobile",
    "qrcode",
    "web3",
    "crypto",
    "cryptocurrency",
    "dapp"
  ],
  "author": "WalletConnect, Inc. <walletconnect.com>",
  "homepage": "https://github.com/WalletConnect/walletconnect-monorepo/",
  "license": "Apache-2.0",
  "main": "dist/cjs/index.js",
  "browser": "dist/esm/index.js",
  "types": "dist/cjs/index.d.ts",
  "unpkg": "dist/umd/index.min.js",
  "files": [
    "dist"
  ],
  "repository": {
    "type": "git",
    "url": "git+https://github.com/walletconnect/walletconnect-monorepo.git"
  },
  "bugs": {
    "url": "https://github.com/walletconnect/walletconnect-monorepo/issues"
  },
  "devDependencies": {
    "@babel/cli": "7.8.3",
    "@babel/core": "7.8.3",
    "@babel/node": "7.8.3",
    "@babel/polyfill": "7.8.3",
    "@babel/preset-env": "7.8.3",
    "@babel/preset-typescript": "7.8.3",
    "@babel/register": "7.8.3",
    "@types/chai": "4.2.14",
    "@types/jest": "22.2.3",
    "@types/lodash.isnumber": "3.0.6",
    "@types/mocha": "8.0.4",
    "@types/node": "12.12.14",
    "chai": "4.2.0",
    "mocha": "8.2.1",
    "npm-run-all": "4.1.5",
    "ts-node": "9.0.0",
    "webpack": "4.41.5",
    "webpack-cli": "3.3.10"
  },
  "dependencies": {
<<<<<<< HEAD
    "@walletconnect/types": "^1.7.1-alpha.0",
    "@walletconnect/utils": "^1.7.1-alpha.0",
=======
    "@walletconnect/types": "^1.7.1",
    "@walletconnect/utils": "^1.7.1",
>>>>>>> 5abbf249
    "ws": "7.5.3"
  },
  "gitHead": "165f7993c2acc907c653c02847fb02721052c6e7"
}<|MERGE_RESOLUTION|>--- conflicted
+++ resolved
@@ -1,10 +1,6 @@
 {
   "name": "@walletconnect/socket-transport",
-<<<<<<< HEAD
-  "version": "1.7.1-alpha.0",
-=======
   "version": "1.7.1",
->>>>>>> 5abbf249
   "description": "Socket Transport for WalletConnect",
   "scripts": {
     "clean": "rm -rf dist",
@@ -65,13 +61,8 @@
     "webpack-cli": "3.3.10"
   },
   "dependencies": {
-<<<<<<< HEAD
-    "@walletconnect/types": "^1.7.1-alpha.0",
-    "@walletconnect/utils": "^1.7.1-alpha.0",
-=======
     "@walletconnect/types": "^1.7.1",
     "@walletconnect/utils": "^1.7.1",
->>>>>>> 5abbf249
     "ws": "7.5.3"
   },
   "gitHead": "165f7993c2acc907c653c02847fb02721052c6e7"
