import {
  ICryptoLib,
  ITransportLib,
  ISessionStorage,
  IEncryptionPayload,
  ISocketMessage,
  ISessionStatus,
  ISessionError,
  IJsonRpcResponseSuccess,
  IJsonRpcResponseError,
  IJsonRpcRequest,
  ITxData,
  IClientMeta,
  IParseURIResult,
  ISessionParams,
  IWalletConnectOptions
} from '@walletconnect/types'
import {
  parsePersonalSign,
  parseTransactionData,
  convertArrayBufferToHex,
  convertHexToArrayBuffer,
  getMeta,
  payloadId,
  uuid,
  formatRpcError,
  parseWalletConnectUri,
  convertNumberToHex,
<<<<<<< HEAD
  isJsonRpcResponseSuccess,
  isJsonRpcResponseError
=======
  isSilentPayload
>>>>>>> 94b56c33
} from '@walletconnect/utils'
import {
  ERROR_SESSION_CONNECTED,
  ERROR_SESSION_DISCONNECTED,
  ERROR_SESSION_REJECTED,
  ERROR_MISSING_JSON_RPC,
  ERROR_MISSING_RESULT,
  ERROR_MISSING_ERROR,
  ERROR_MISSING_METHOD,
  ERROR_MISSING_ID,
  ERROR_INVALID_RESPONSE,
  ERROR_INVALID_URI,
  ERROR_MISSING_REQUIRED
} from './errors'
import SocketTransport from './socket'
import EventManager from './events'

// -- Connector ------------------------------------------------------------ //

class Connector {
  private cryptoLib: ICryptoLib

  private protocol: string
  private version: number

  private _bridge: string
  private _key: ArrayBuffer | null
  private _nextKey: ArrayBuffer | null

  private _clientId: string
  private _clientMeta: IClientMeta | null
  private _peerId: string
  private _peerMeta: IClientMeta | null
  private _handshakeId: number
  private _handshakeTopic: string
  private _accounts: string[]
  private _chainId: number
<<<<<<< HEAD
  private _networkId: number
  private _rpcUrl: string
  private _socket: SocketTransport
=======
  private _transport: ITransportLib
>>>>>>> 94b56c33
  private _eventManager: EventManager
  private _connected: boolean
  private _storage: ISessionStorage | null

  // -- constructor ----------------------------------------------------- //

  constructor (
    cryptoLib: ICryptoLib,
    opts: IWalletConnectOptions,
    transport?: ITransportLib | null,
    storage?: ISessionStorage | null,
    clientMeta?: IClientMeta | null
  ) {
    this.cryptoLib = cryptoLib

    this.protocol = 'wc'
    this.version = 1

    this._bridge = ''
    this._key = null
    this._nextKey = null

    this._clientId = ''
    this._clientMeta = null
    this._peerId = ''
    this._peerMeta = null
    this._handshakeId = 0
    this._handshakeTopic = ''
    this._accounts = []
    this._chainId = 0
    this._networkId = 0
    this._rpcUrl = ''
    this._eventManager = new EventManager()
    this._connected = false
    this._storage = storage || null

    if (clientMeta) {
      this.clientMeta = clientMeta
    }

    if (!opts.bridge && !opts.uri && !opts.session) {
      throw new Error(ERROR_MISSING_REQUIRED)
    }

    if (opts.bridge) {
      this.bridge = opts.bridge
    }

    if (opts.uri) {
      this.uri = opts.uri
    }

    let session = opts.session || null

    if (!session) {
      session = this._getStorageSession()
    }
    if (session) {
      this.session = session
    }

    if (this.handshakeId) {
      this._subscribeToSessionResponse(
        this.handshakeId,
        'Session request rejected'
      )
    }
    this._transport =
      transport ||
      new SocketTransport({ bridge: this.bridge, clientId: this.clientId })

    this._transport.on('message', (socketMessage: ISocketMessage) =>
      this._handleIncomingMessages(socketMessage)
    )

    if (opts.uri) {
      this._subscribeToSessionRequest()
    }
    this._subscribeToInternalEvents()
    this._transport.open()
  }

  // -- setters / getters ----------------------------------------------- //

  set bridge (value: string) {
    if (!value) {
      return
    }
    this._bridge = value
  }

  get bridge () {
    return this._bridge
  }

  set key (value: string) {
    if (!value) {
      return
    }
    const key: ArrayBuffer = convertHexToArrayBuffer(value)
    this._key = key
  }

  get key (): string {
    if (this._key) {
      const key: string = convertArrayBufferToHex(this._key, true)
      return key
    }
    return ''
  }

  set nextKey (value: string) {
    if (!value) {
      return
    }
    const nextKey: ArrayBuffer = convertHexToArrayBuffer(value)
    this._nextKey = nextKey
  }

  get nextKey (): string {
    if (this._nextKey) {
      const nextKey: string = convertArrayBufferToHex(this._nextKey)
      return nextKey
    }
    return ''
  }

  set clientId (value: string) {
    if (!value) {
      return
    }
    this._clientId = value
  }

  get clientId () {
    let clientId: string | null = this._clientId
    if (!clientId) {
      clientId = this._clientId = uuid()
    }

    return this._clientId
  }

  set peerId (value) {
    if (!value) {
      return
    }
    this._peerId = value
  }

  get peerId () {
    return this._peerId
  }

  set clientMeta (value) {
    // empty
  }

  get clientMeta () {
    let clientMeta: IClientMeta | null = this._clientMeta
    if (!clientMeta) {
      clientMeta = this._clientMeta = getMeta()
    }
    return clientMeta
  }

  set peerMeta (value) {
    this._peerMeta = value
  }

  get peerMeta () {
    const peerMeta: IClientMeta | null = this._peerMeta
    return peerMeta
  }

  set handshakeTopic (value) {
    if (!value) {
      return
    }
    this._handshakeTopic = value
  }

  get handshakeTopic () {
    return this._handshakeTopic
  }

  set handshakeId (value) {
    if (!value) {
      return
    }
    this._handshakeId = value
  }

  get handshakeId () {
    return this._handshakeId
  }

  get uri () {
    const _uri = this._formatUri()
    return _uri
  }

  set uri (value) {
    if (!value) {
      return
    }
    const { handshakeTopic, bridge, key } = this._parseUri(value)
    this.handshakeTopic = handshakeTopic
    this.bridge = bridge
    this.key = key
  }

  set chainId (value) {
    this._chainId = value
  }

  get chainId () {
    const chainId: number | null = this._chainId
    return chainId
  }

  set networkId (value) {
    this._networkId = value
  }

  get networkId () {
    const networkId: number | null = this._networkId
    return networkId
  }

  set accounts (value) {
    this._accounts = value
  }

  get accounts () {
    const accounts: string[] | null = this._accounts
    return accounts
  }

  set rpcUrl (value) {
    this._rpcUrl = value
  }

  get rpcUrl () {
    const rpcUrl: string | null = this._rpcUrl
    return rpcUrl
  }

  set connected (value) {
    // empty
  }

  get connected () {
    return this._connected
  }

  set pending (value) {
    // empty
  }

  get pending () {
    return !!this._handshakeTopic
  }

  get session () {
    return {
      connected: this.connected,
      accounts: this.accounts,
      chainId: this.chainId,
      bridge: this.bridge,
      key: this.key,
      clientId: this.clientId,
      clientMeta: this.clientMeta,
      peerId: this.peerId,
      peerMeta: this.peerMeta,
      handshakeId: this.handshakeId,
      handshakeTopic: this.handshakeTopic
    }
  }

  set session (value) {
    if (!value) {
      return
    }
    this._connected = value.connected
    this.accounts = value.accounts
    this.chainId = value.chainId
    this.bridge = value.bridge
    this.key = value.key
    this.clientId = value.clientId
    this.clientMeta = value.clientMeta
    this.peerId = value.peerId
    this.peerMeta = value.peerMeta
    this.handshakeId = value.handshakeId
    this.handshakeTopic = value.handshakeTopic
  }

  // -- public ---------------------------------------------------------- //

  public on (
    event: string,
    callback: (error: Error | null, payload: any | null) => void
  ): void {
    const eventEmitter = {
      event,
      callback
    }
    this._eventManager.subscribe(eventEmitter)
  }

  public async createSession (opts?: { chainId: number }): Promise<void> {
    if (this._connected) {
      throw new Error(ERROR_SESSION_CONNECTED)
    }

    if (this.pending) {
      return
    }

    this._key = await this._generateKey()

    const request: IJsonRpcRequest = this._formatRequest({
      method: 'wc_sessionRequest',
      params: [
        {
          peerId: this.clientId,
          peerMeta: this.clientMeta,
          chainId: opts && opts.chainId ? opts.chainId : null
        }
      ]
    })

    this.handshakeId = request.id
    this.handshakeTopic = uuid()

    this._sendSessionRequest(
      request,
      'Session update rejected',
      this.handshakeTopic
    )
  }

  public approveSession (sessionStatus: ISessionStatus) {
    if (this._connected) {
      throw new Error(ERROR_SESSION_CONNECTED)
    }

    this.chainId = sessionStatus.chainId
    this.networkId = sessionStatus.networkId
    this.accounts = sessionStatus.accounts
    this.rpcUrl = sessionStatus.rpcUrl || ''

    const sessionParams: ISessionParams = {
      approved: true,
      chainId: this.chainId,
      networkId: this.networkId,
      accounts: this.accounts,
      rpcUrl: this.rpcUrl,
      peerId: this.clientId,
      peerMeta: this.clientMeta
    }

    const response = {
      id: this.handshakeId,
      jsonrpc: '2.0',
      result: sessionParams
    }

    this._sendResponse(response)

    this._connected = true
    this._eventManager.trigger({
      event: 'connect',
      params: [
        {
          peerId: this.peerId,
          peerMeta: this.peerMeta,
          chainId: this.chainId,
          accounts: this.accounts
        }
      ]
    })
    if (this._connected) {
      this._setStorageSession()
    }
  }

  public rejectSession (sessionError?: ISessionError) {
    if (this._connected) {
      throw new Error(ERROR_SESSION_CONNECTED)
    }

    const message =
      sessionError && sessionError.message
        ? sessionError.message
        : ERROR_SESSION_REJECTED

    const response = this._formatResponse({
      id: this.handshakeId,
      error: { message }
    })

    this._sendResponse(response)

    this._connected = false
    this._eventManager.trigger({
      event: 'disconnect',
      params: [{ message }]
    })
    this._removeStorageSession()
  }

  public updateSession (sessionStatus: ISessionStatus) {
    if (!this._connected) {
      throw new Error(ERROR_SESSION_DISCONNECTED)
    }

    this.chainId = sessionStatus.chainId
    this.networkId = sessionStatus.networkId
    this.accounts = sessionStatus.accounts
    this.rpcUrl = sessionStatus.rpcUrl || ''

    const sessionParams: ISessionParams = {
      approved: true,
      chainId: this.chainId,
      networkId: this.networkId,
      accounts: this.accounts,
      rpcUrl: this.rpcUrl
    }

    const request = this._formatRequest({
      method: 'wc_sessionUpdate',
      params: [sessionParams]
    })

    this._sendSessionRequest(request, 'Session update rejected')

    this._eventManager.trigger({
      event: 'session_update',
      params: [
        {
          chainId: this.chainId,
          accounts: this.accounts
        }
      ]
    })

    this._manageStorageSession()
  }

  public async killSession (sessionError?: ISessionError) {
    const message = sessionError ? sessionError.message : 'Session Disconnected'

    const sessionParams: ISessionParams = {
      approved: false,
      chainId: null,
      networkId: null,
      accounts: null
    }

    const request = this._formatRequest({
      method: 'wc_sessionUpdate',
      params: [sessionParams]
    })

    await this._sendRequest(request)

    this._handleSessionDisconnect(message)
  }

  public async sendTransaction (tx: ITxData) {
    if (!this._connected) {
      throw new Error(ERROR_SESSION_DISCONNECTED)
    }

    const parsedTx = parseTransactionData(tx)

    const request = this._formatRequest({
      method: 'eth_sendTransaction',
      params: [parsedTx]
    })

    try {
      const result = await this._sendCallRequest(request)
      return result
    } catch (error) {
      throw error
    }
  }

  public async signTransaction (tx: ITxData) {
    if (!this._connected) {
      throw new Error(ERROR_SESSION_DISCONNECTED)
    }

    const parsedTx = parseTransactionData(tx)

    const request = this._formatRequest({
      method: 'eth_signTransaction',
      params: [parsedTx]
    })

    try {
      const result = await this._sendCallRequest(request)
      return result
    } catch (error) {
      throw error
    }
  }

  public async signMessage (params: any[]) {
    if (!this._connected) {
      throw new Error(ERROR_SESSION_DISCONNECTED)
    }

    const request = this._formatRequest({
      method: 'eth_sign',
      params
    })

    try {
      const result = await this._sendCallRequest(request)
      return result
    } catch (error) {
      throw error
    }
  }

  public async signPersonalMessage (params: any[]) {
    if (!this._connected) {
      throw new Error(ERROR_SESSION_DISCONNECTED)
    }

    params = parsePersonalSign(params)

    const request = this._formatRequest({
      method: 'personal_sign',
      params
    })

    try {
      const result = await this._sendCallRequest(request)
      return result
    } catch (error) {
      throw error
    }
  }

  public async signTypedData (params: any[]) {
    if (!this._connected) {
      throw new Error(ERROR_SESSION_DISCONNECTED)
    }

    const request = this._formatRequest({
      method: 'eth_signTypedData',
      params
    })

    try {
      const result = await this._sendCallRequest(request)
      return result
    } catch (error) {
      throw error
    }
  }

  public unsafeSend (
    request: IJsonRpcRequest
  ): Promise<IJsonRpcResponseSuccess | IJsonRpcResponseError> {
    this._sendRequest(request)

    return new Promise((resolve, reject) => {
      this._subscribeToResponse(
        request.id,
        (error: Error | null, payload: any | null) => {
          if (error) {
            reject(error)
            return
          }
          if (!payload) {
            throw new Error(ERROR_MISSING_JSON_RPC)
          }
          resolve(payload)
        }
      )
    })
  }

  public async sendCustomRequest (request: Partial<IJsonRpcRequest>) {
    if (!this._connected) {
      throw new Error(ERROR_SESSION_DISCONNECTED)
    }

    switch (request.method) {
      case 'eth_accounts':
        return this.accounts
      case 'eth_chainId':
        return convertNumberToHex(this.chainId)
      case 'eth_sendTransaction':
      case 'eth_signTransaction':
        if (request.params) {
          request.params[0] = parseTransactionData(request.params[0])
        }
        break
      case 'personal_sign':
        if (request.params) {
          request.params = parsePersonalSign(request.params)
        }
        break
      default:
        break
    }

    const formattedRequest = this._formatRequest(request)

    try {
      const result = await this._sendCallRequest(formattedRequest)
      return result
    } catch (error) {
      throw error
    }
  }

  public approveRequest (response: Partial<IJsonRpcResponseSuccess>) {
    if (isJsonRpcResponseSuccess(response)) {
      const formattedResponse = this._formatResponse(response)
      this._sendResponse(formattedResponse)
    } else {
      throw new Error(ERROR_MISSING_RESULT)
    }
  }

  public rejectRequest (response: Partial<IJsonRpcResponseError>) {
    if (isJsonRpcResponseError(response)) {
      const formattedResponse = this._formatResponse(response)
      this._sendResponse(formattedResponse)
    } else {
      throw new Error(ERROR_MISSING_ERROR)
    }
  }

  // -- private --------------------------------------------------------- //

  private async _sendRequest (
    request: Partial<IJsonRpcRequest>,
    _topic?: string
  ) {
    const callRequest: IJsonRpcRequest = this._formatRequest(request)

    const encryptionPayload: IEncryptionPayload | null = await this._encrypt(
      callRequest
    )

    const topic: string = _topic || this.peerId
    const payload: string = JSON.stringify(encryptionPayload)
    const silent = isSilentPayload(callRequest)

    const socketMessage: ISocketMessage = {
      topic,
      type: 'pub',
      payload,
      silent
    }

    this._transport.send(socketMessage)
  }

  private async _sendResponse (
    response: IJsonRpcResponseSuccess | IJsonRpcResponseError
  ) {
    const encryptionPayload: IEncryptionPayload | null = await this._encrypt(
      response
    )

    const topic: string = this.peerId
    const payload: string = JSON.stringify(encryptionPayload)

    const socketMessage: ISocketMessage = {
      topic,
      type: 'pub',
      payload,
      silent: true
    }

    this._transport.send(socketMessage)
  }

  private async _sendSessionRequest (
    request: IJsonRpcRequest,
    errorMsg: string,
    _topic?: string
  ) {
    this._sendRequest(request, _topic)
    this._subscribeToSessionResponse(request.id, errorMsg)
  }

  private _sendCallRequest (request: IJsonRpcRequest): Promise<any> {
    this._sendRequest(request)
    return this._subscribeToCallResponse(request.id)
  }

  private _formatRequest (request: Partial<IJsonRpcRequest>): IJsonRpcRequest {
    if (typeof request.method === 'undefined') {
      throw new Error(ERROR_MISSING_METHOD)
    }
    const formattedRequest: IJsonRpcRequest = {
      id: typeof request.id === 'undefined' ? payloadId() : request.id,
      jsonrpc: '2.0',
      method: request.method,
      params: typeof request.params === 'undefined' ? [] : request.params
    }
    return formattedRequest
  }

  private _formatResponse (
    response: Partial<IJsonRpcResponseSuccess | IJsonRpcResponseError>
  ): IJsonRpcResponseSuccess | IJsonRpcResponseError {
    if (typeof response.id === 'undefined') {
      throw new Error(ERROR_MISSING_ID)
    }

    if (isJsonRpcResponseError(response)) {
      const error = formatRpcError(response.error)

      const formattedResponseError: IJsonRpcResponseError = {
        jsonrpc: '2.0',
        ...response,
        error
      }
      return formattedResponseError
    } else if (isJsonRpcResponseSuccess(response)) {
      const formattedResponseSuccess: IJsonRpcResponseSuccess = {
        jsonrpc: '2.0',
        ...response
      }

      return formattedResponseSuccess
    }

    throw new Error(ERROR_INVALID_RESPONSE)
  }

  private _handleSessionDisconnect (errorMsg?: string) {
    const message = errorMsg || 'Session Disconnected'
    if (this._connected) {
      this._connected = false
    }
    this._eventManager.trigger({
      event: 'disconnect',
      params: [{ message }]
    })
    this._removeStorageSession()
    this._transport.close()
  }

  private _handleSessionResponse (
    errorMsg: string,
    sessionParams?: ISessionParams
  ) {
    if (sessionParams) {
      if (sessionParams.approved) {
        if (!this._connected) {
          this._connected = true

          if (sessionParams.chainId) {
            this.chainId = sessionParams.chainId
          }

          if (sessionParams.accounts) {
            this.accounts = sessionParams.accounts
          }

          if (sessionParams.peerId && !this.peerId) {
            this.peerId = sessionParams.peerId
          }

          if (sessionParams.peerMeta && !this.peerMeta) {
            this.peerMeta = sessionParams.peerMeta
          }

          this._eventManager.trigger({
            event: 'connect',
            params: [
              {
                peerId: this.peerId,
                peerMeta: this.peerMeta,
                chainId: this.chainId,
                accounts: this.accounts
              }
            ]
          })
        } else {
          if (sessionParams.chainId) {
            this.chainId = sessionParams.chainId
          }
          if (sessionParams.accounts) {
            this.accounts = sessionParams.accounts
          }

          this._eventManager.trigger({
            event: 'session_update',
            params: [
              {
                chainId: this.chainId,
                accounts: this.accounts
              }
            ]
          })
        }

        this._manageStorageSession()
      } else {
        this._handleSessionDisconnect(errorMsg)
      }
    } else {
      this._handleSessionDisconnect(errorMsg)
    }
  }

  private async _handleIncomingMessages (socketMessage: ISocketMessage) {
    const activeTopics = [this.clientId, this.handshakeTopic]

    if (!activeTopics.includes(socketMessage.topic)) {
      return
    }

    let encryptionPayload: IEncryptionPayload
    try {
      encryptionPayload = JSON.parse(socketMessage.payload)
    } catch (error) {
      throw error
    }

    const payload:
    | IJsonRpcRequest
    | IJsonRpcResponseSuccess
    | IJsonRpcResponseError
    | null = await this._decrypt(encryptionPayload)

    if (payload) {
      this._eventManager.trigger(payload)
    }
  }

  private _subscribeToSessionRequest () {
    this._transport.send({
      topic: `${this.handshakeTopic}`,
      type: 'sub',
      payload: '',
      silent: true
    })
  }

  private _subscribeToResponse (
    id: number,
    callback: (error: Error | null, payload: any | null) => void
  ) {
    this.on(`response:${id}`, callback)
  }

  private _subscribeToSessionResponse (id: number, errorMsg: string) {
    this._subscribeToResponse(id, (error, payload) => {
      if (error) {
        this._handleSessionResponse(error.message)
        return
      }
      if (payload.result) {
        this._handleSessionResponse(errorMsg, payload.result)
      } else if (payload.error && payload.error.message) {
        this._handleSessionResponse(payload.error.message)
      } else {
        this._handleSessionResponse(errorMsg)
      }
    })
  }

  private _subscribeToCallResponse (id: number): Promise<any> {
    return new Promise((resolve, reject) => {
      this._subscribeToResponse(id, (error, payload) => {
        if (error) {
          reject(error)
          return
        }
        if (payload.result) {
          resolve(payload.result)
        } else if (payload.error && payload.error.message) {
          reject(new Error(payload.error.message))
        } else {
          reject(new Error(ERROR_INVALID_RESPONSE))
        }
      })
    })
  }

  private _subscribeToInternalEvents () {
    this.on('wc_sessionRequest', (error, payload) => {
      if (error) {
        this._eventManager.trigger({
          event: 'error',
          params: [
            {
              code: 'SESSION_REQUEST_ERROR',
              message: error.toString()
            }
          ]
        })
      }
      this.handshakeId = payload.id
      this.peerId = payload.params[0].peerId
      this.peerMeta = payload.params[0].peerMeta

      const internalPayload = {
        ...payload,
        method: 'session_request'
      }
      this._eventManager.trigger(internalPayload)
    })

    this.on('wc_sessionUpdate', (error, payload) => {
      if (error) {
        this._handleSessionResponse(error.message)
      }
      this._handleSessionResponse('Session disconnected', payload.params[0])
    })
  }

  // -- keyManager ------------------------------------------------------- //

  // TODO: Refactor with new exchange key flow

  // -- uri ------------------------------------------------------------- //

  private _formatUri () {
    const protocol = this.protocol
    const handshakeTopic = this.handshakeTopic
    const version = this.version
    const bridge = encodeURIComponent(this.bridge)
    const key = this.key
    const uri = `${protocol}:${handshakeTopic}@${version}?bridge=${bridge}&key=${key}`
    return uri
  }

  private _parseUri (uri: string) {
    const result: IParseURIResult = parseWalletConnectUri(uri)

    if (result.protocol === this.protocol) {
      if (!result.handshakeTopic) {
        throw Error('Invalid or missing handshakeTopic parameter value')
      }
      const handshakeTopic = result.handshakeTopic

      if (!result.bridge) {
        throw Error('Invalid or missing bridge url parameter value')
      }
      const bridge = decodeURIComponent(result.bridge)

      if (!result.key) {
        throw Error('Invalid or missing kkey parameter value')
      }
      const key = result.key

      return { handshakeTopic, bridge, key }
    } else {
      throw new Error(ERROR_INVALID_URI)
    }
  }

  // -- crypto ---------------------------------------------------------- //

  private async _generateKey (): Promise<ArrayBuffer | null> {
    if (this.cryptoLib) {
      const result = await this.cryptoLib.generateKey()
      return result
    }
    return null
  }

  private async _encrypt (
    data: IJsonRpcRequest | IJsonRpcResponseSuccess | IJsonRpcResponseError
  ): Promise<IEncryptionPayload | null> {
    const key: ArrayBuffer | null = this._key
    if (this.cryptoLib && key) {
      const result: IEncryptionPayload = await this.cryptoLib.encrypt(data, key)
      return result
    }
    return null
  }

  private async _decrypt (
    payload: IEncryptionPayload
  ): Promise<
    IJsonRpcRequest | IJsonRpcResponseSuccess | IJsonRpcResponseError | null
  > {
    const key: ArrayBuffer | null = this._key
    if (this.cryptoLib && key) {
      const result:
      | IJsonRpcRequest
      | IJsonRpcResponseSuccess
      | IJsonRpcResponseError
      | null = await this.cryptoLib.decrypt(payload, key)
      return result
    }
    return null
  }

  // -- storage --------------------------------------------------------- //

  private _getStorageSession () {
    let result = null
    if (this._storage) {
      result = this._storage.getSession()
    }
    return result
  }

  private _setStorageSession () {
    if (this._storage) {
      this._storage.setSession(this.session)
    }
  }

  private _removeStorageSession () {
    if (this._storage) {
      this._storage.removeSession()
    }
  }

  private _manageStorageSession () {
    if (this._connected) {
      this._setStorageSession()
    } else {
      this._removeStorageSession()
    }
  }
}
export default Connector<|MERGE_RESOLUTION|>--- conflicted
+++ resolved
@@ -26,12 +26,9 @@
   formatRpcError,
   parseWalletConnectUri,
   convertNumberToHex,
-<<<<<<< HEAD
   isJsonRpcResponseSuccess,
-  isJsonRpcResponseError
-=======
+  isJsonRpcResponseError,
   isSilentPayload
->>>>>>> 94b56c33
 } from '@walletconnect/utils'
 import {
   ERROR_SESSION_CONNECTED,
@@ -69,13 +66,9 @@
   private _handshakeTopic: string
   private _accounts: string[]
   private _chainId: number
-<<<<<<< HEAD
   private _networkId: number
   private _rpcUrl: string
-  private _socket: SocketTransport
-=======
   private _transport: ITransportLib
->>>>>>> 94b56c33
   private _eventManager: EventManager
   private _connected: boolean
   private _storage: ISessionStorage | null
