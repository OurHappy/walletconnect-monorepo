--- conflicted
+++ resolved
@@ -615,7 +615,6 @@
     }
   }
 
-<<<<<<< HEAD
   public async updateChain (chainParams: IUpdateChainParams) {
     if (!this._connected) {
       throw new Error('Session currently disconnected')
@@ -632,7 +631,8 @@
     } catch (error) {
       throw error
     }
-=======
+  }
+
   public unsafeSend (
     request: IJsonRpcRequest
   ): Promise<IJsonRpcResponseSuccess | IJsonRpcResponseError> {
@@ -653,7 +653,6 @@
         }
       )
     })
->>>>>>> 2600eddc
   }
 
   public async sendCustomRequest (request: Partial<IJsonRpcRequest>) {
